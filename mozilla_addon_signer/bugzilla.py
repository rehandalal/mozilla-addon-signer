import requests


class BugzillaAPI(object):
    api_base = 'https://bugzilla.mozilla.org/rest'

    class APIException(Exception):
        pass

    def __init__(self, api_key=None):
        self.session = requests.Session()
        if api_key:
            self.session.headers.update({'X-BUGZILLA-API-KEY': api_key})

    def request(self, method, endpoint, params=None, data=None, json=None):
        url = self.api_base + endpoint
        res = self.session.request(method, url, params=params, json=json, data=data)
        res.raise_for_status()
        data = res.json()
        if data.get('error', False):
            raise self.APIException(data)
        return data

    def get(self, endpoint, params=None):
        return self.request('GET', endpoint, params=params)

    def post(self, endpoint, json=None, data=None):
        return self.request('POST', endpoint, json=json, data=data)

    def put(self, endpoint, json=None, data=None):
        return self.request('PUT', endpoint, json=json, data=data)

    def get_bug(self, bug_number):
        return Bug(self, bug_number)

    def get_attachments_for_bug(self, bug_number):
        return self.get_bug(bug_number).get_attachments()

    def get_attachment_data(self, bug_number):
        return self.get_bug(bug_number).get_attachment_data()

    def create_attachment_for_bug(self, bug_number, attachment_data, file_name, summary,
                                  content_type):
        return (self.get_bug(bug_number)
                .create_attachment(attachment_data, file_name, summary, content_type))

    def who_am_i(self):
        return self.get('/whoami')

class Bug(object):

    def __init__(self, api, bug_number):
        self.api = api
        assert type(bug_number) in [int, str], f'bug number must be int or str, not {type(bug_number)}'
        self.bug_number = bug_number

    def get_attachments(self):
        response = self.api.get('/bug/{}/attachment'.format(self.bug_number), {
            'exclude_fields': 'data'
        })
        return response.get('bugs', {}).get(str(self.bug_number), [])

    def get_attachment_data(self):
        response = self.api.get('/bug/attachment/{}'.format(self.bug_number), {
            'include_fields': 'data'
        })
        return response.get('attachments', {}).get(str(self.bug_number), {}).get('data')

    def create_attachment(self, attachment_data, file_name, summary, content_type):
        response = self.api.post('/bug/{}/attachment'.format(self.bug_number), data={
            'ids': [self.bug_number],
            'data': attachment_data,
            'file_name': file_name,
            'summary': summary,
            'content_type': content_type,
        })
<<<<<<< HEAD
=======
        return response

    def get_flags(self):
        response = self.api.get('/bug/{}'.format(self.bug_number), {'include_fields': 'flags'})
        return response['bugs'][0]['flags']

    def set_flags(self, flags):
        response = self.api.put('/bug/{}'.format(self.bug_number), {"flags": flags})
>>>>>>> 08719d21
        return response<|MERGE_RESOLUTION|>--- conflicted
+++ resolved
@@ -1,4 +1,7 @@
 import requests
+
+
+BUG_NUMBER_TYPE_EXC_MESSAGE = 'Bug number must be int or str, not {}'
 
 
 class BugzillaAPI(object):
@@ -47,11 +50,11 @@
     def who_am_i(self):
         return self.get('/whoami')
 
+
 class Bug(object):
-
     def __init__(self, api, bug_number):
         self.api = api
-        assert type(bug_number) in [int, str], f'bug number must be int or str, not {type(bug_number)}'
+        assert type(bug_number) in [int, str], BUG_NUMBER_TYPE_EXC_MESSAGE.format(type(bug_number))
         self.bug_number = bug_number
 
     def get_attachments(self):
@@ -74,8 +77,6 @@
             'summary': summary,
             'content_type': content_type,
         })
-<<<<<<< HEAD
-=======
         return response
 
     def get_flags(self):
@@ -84,5 +85,4 @@
 
     def set_flags(self, flags):
         response = self.api.put('/bug/{}'.format(self.bug_number), {"flags": flags})
->>>>>>> 08719d21
         return response